# Change Log

All notable changes to this project will be documented in this file.

The format is based on [Keep a Changelog](http://keepachangelog.com/)
and this project adheres to [Semantic Versioning](http://semver.org/).

## [Unreleased]

### Added

- Added an example of integration with RTIC.
- Added internal pullup configuaration for the AlternateOD pin type
- Added USART support for sending and receiving 9-bit words [#299]
- Added support for I2S communication using SPI peripherals, and two examples [#265]
<<<<<<< HEAD
- Added support for some LCD controllers using the Flexible Static Memory
  Controller / Flexible Memory Controller [#297]

[#265]: https://github.com/stm32-rs/stm32f4xx-hal/pull/265
[#297]: https://github.com/stm32-rs/stm32f4xx-hal/pull/297
=======

[#265]: https://github.com/stm32-rs/stm32f4xx-hal/pull/265
>>>>>>> fc9c650c

### Changed

- Update the sdio driver to match the changes in the PAC
- Update README.md with current information
- Updated serial driver to use 32-bit reads and writes when accessing the USART data register [#299]
- Add possibility to use DMA with the ADC abstraction, add example for ADC with DMA [#258]

[#299]: https://github.com/stm32-rs/stm32f4xx-hal/pull/299
[#258]: https://github.com/stm32-rs/stm32f4xx-hal/pull/258

## [v0.9.0] - 2021-04-04

### Changed

- [breaking-change] Bump `rand_core` dependency to 0.6.
- [breaking-change] Bump main crate dependencies `cortex-m`, `bare-metal` and `nb`
- [breaking-change] Bump `stm32f4` version to 0.13.
- Removing error on I2C bus errors due to errata workaround.
- [breaking-change] Updated synopsys-usb-otg dependency to v0.2.0.
- Cleanups to the Sdio driver, some hw independent functionality moved to the new sdio-host library.
- [breaking-change] Sdio is disabled by default, enable with the `sdio` feature flag.
- Move SDIO card power handling to its own function.
- [breaking-change] Add a 2 ms delay after changing SDIO card power setting.
- [breaking-change] Changed sdio::{read, write}\_block buf argument to &[u8; 512].
- Voltage regulator overdrive is enabled where supported and required for selected HCLK.
- I2C driver updated to detect and clear all error condition flags.
- Allow for skipping an ongoing DMA transfer if not using double buffering.
- Change DMA traits to `embedded-dma`.
- Use bitbanding during clock enabling and peripheral reset to avoid data races.
- Add missing `Write` implementation for `Serial` and implemented better error handling.
- [breaking-change] ADC2 and ADC3 no longer allow access to VREF, VBAT, or the internal
  temperature measurement (ADC2 and ADC3 do not have an internal connection for these channels)
- Improved Serial baudrate calculation to be correct for higher baudrates or lower PCLKs
- Added `SysCfg` wrapper to enforce clock enable for `SYSCFG`
- [breaking-change] gpio::ExtiPin now uses `SysCfg` wrapper instead of `SYSCFG`
- Change `WriteBuffer + 'static` to `StaticWriteBuffer`in the DMA module.
- Fixed a race condition where SPI writes could get stuck in an error state forever (PR #269).
- Implement generics on the serial module.
- Implement generics on the i2c module, not including fast i2c.
- Updated SDIO_D0 pin to PB7 for stm32f411 [#277]
- Address ST erratum 2.1.13 (DM00037591) [#278]
- Implement generics on the qei module.
- Bump ssd1306 dev-dependency and cleanup examples

### Added

- Reexport PAC as `pac` for consistency with other crates, consider `stm32` virtually deprecated
- Added external interrupt (EXTI) support for output pins
- Added `check_interrupt` method for GPIO pins
- Basic support for DAC
- Add initial DMA support
- Allow specification of ADC reference voltage in ADC configuraton structure
- Added support for hardware-based CRC32 functionality
- Add `MonoTimer` and `Instant` structs for basic time measurement.
- Added support for I2S and SAI clocks
- Added support for canbus with the bxcan crate.[#273] The version range is `<=0.4, <0.6`. (Currently
  the latest version is `0.5.0`) [#286]
- Added a `freeze_unchecked` method [#231]
- Added support for the Real Time Clock (RTC)
- Added option to bypass the HSE oscillator and use a clock input [#263]
- Added support for CAN on additional models: STM32F412, STM32F413, STM32F415,
  STM32F417, STM32F423, STM32F427, STM32F429, STM32F437, STM32F439, STM32F469,
  and STM32F479 [#262]

[#231]: https://github.com/stm32-rs/stm32f4xx-hal/pull/231
[#262]: https://github.com/stm32-rs/stm32f4xx-hal/pull/262
[#263]: https://github.com/stm32-rs/stm32f4xx-hal/pull/263
[#278]: https://github.com/stm32-rs/stm32f4xx-hal/issues/278
[#273]: https://github.com/stm32-rs/stm32f4xx-hal/pull/273
[#286]: https://github.com/stm32-rs/stm32f4xx-hal/pull/286

### Fixed

- Stability fixes related to SD card write
- Fixed issue where timer generated a spurious interrupt after start
- Allow implementations for DMASet from outside the crate [#237]
- DMA: Make it possible to create the wrapper types for the timers [#237]
- DMA: Fix some `compiler_fences` [#237]
- DMA: Fix docs [#237]
- RCC for F412, F413, F423, F446: Add missing configuration of PLLI2SCFGR.PLLI2SN [#261]
- RCC for F411: Add missing configuration of PLLI2SCFGR.PLLI2SM [#264]
- CRC: Fixed CRC clock not being enabled [#283]

[#237]: https://github.com/stm32-rs/stm32f4xx-hal/pull/237
[#261]: https://github.com/stm32-rs/stm32f4xx-hal/pull/261
[#264]: https://github.com/stm32-rs/stm32f4xx-hal/pull/264
[#283]: https://github.com/stm32-rs/stm32f4xx-hal/pull/283

## [v0.8.3] - 2020-06-12

### Fixed

- Make sure that I2C writes are concluded with a STOP condition

## [v0.8.2] - 2020-05-29

### Added

- Added sdio driver
- Allow specifying the desired SDIO bus speed during initialization

## [v0.8.1] - 2020-05-10

### Added

- Implement `timer::Cancel` trait for `Timer<TIM>`.
- Added DWT cycle counter based delay and stopwatch, including an example.

## [v0.8.0] - 2020-04-30

### Changed

- [breaking-change] Updated stm32f4 dependency to v0.11.
- Wait 16 cycles after setting prescalers for some clock domains to follow manual.
- Fixed `TIM9` `pclk` and `ppre`.

### Added

- Implement `timer::Cancel` trait for `Timer<SYST>`.
- Added PWM support and example.

## [v0.7.0] - 2020-03-07

### Changed

- Added more type states for open drain AF modes so we can prevent (potential fatal) I2C misuse
- [breaking-change] Updated stm32f4 dependency to v0.10.0.

### Added

- Added examples in the examples folder.
- Added USB driver.
- PLL48Clk configuration.
- Added bit-banding implementation.
- Added support for RNG peripheral and rand_core, and an example that uses it.

## [v0.6.0] - 2019-10-19

### Changed

- [breaking-change] Updated embedded-hal dependency to v0.2.3 and switched
  to digtial::v2 traits.

### Added

- Implemented `Qei` trait
- Implemented `clear_interrupt()` method for TIM timers

## [v0.5.0] - 2019-04-27

### Changed

- [breaking-change] Updated stm32f4 dependency to v0.7.0.
- Replace macro by generic impl over spi1::RegisterBlock in SPI.

### Fixed

- Properly terminate I2C read with a NACK then a STOP.

## [v0.4.0] - 2019-04-12

### Added

- API to enable and disable SPI interrupts

- Hal ADC supporting one-shot and sequence conversion of regular channels.

- Implement IndependentWatchdog for the IWDG peripheral

- Implement reading the device electronic signature from flash

### Changed

- [breaking-change] Updated cortex-m dependency to v0.6.0.

## [v0.3.0] - 2019-01-14

### Added

- Support ToggleableOutputPin trait in GPIO to allow using toggle().

- Possibility to configure GPIO pins into analog input mode.

- Possibility to configure GPIO pins to generate external interrupts.

- Support NoTx and NoRx in Serial to allow setting up a Rx only or Tx only port.

- Support for stm32f405, stm32f410, stm32f413, stm32f415, stm32f417, stm32f423,
  stm32f427, stm32f437, stm32f439, stm32f446, stm32f469 and stm32f479.

- Support for I2C2 and I2C3 in addition to I2C1.

- Read and Write implementations for Serial.

### Changed

- More versatile RCC clocks configuration.

- Allow using any pair of Pins for I2C rather than only a few hardcoded ones.

- Allow using any pair of Pins for Serial rather than only a few hardcoded ones.

- [breaking-change] Updated stm32f4 dependency to v0.6.0.

### Fixed

- Serial baud rate divisor fractional overflow.

## [v0.2.8] - 2018-12-16

### Fixed

- Documentation generation.

## [v0.2.7] - 2018-12-16

### Changed

- Switched to Rust 2018 edition.

## [v0.2.6] - 2018-12-06

### Added

- Support for GPIOH PH0 and PH1 on stm32f401.

- Support for serial port Idle interrupt.

- Basic `memory.x` linker script and default linking options.

### Changed

- Changed repository URL.

### Fixed

- I2C clock setting.

- GPIO `set_open_drain` is now setting the `otyper` register correctly.

## [v0.2.5] - 2018-11-17

### Added

- Support for stm32f411.

- Spi trait implementation.

### Changed

- Updated stm32f4 dependency to v0.4.0.

- Simplified and improved RCC parameters selection.

## [v0.2.4] - 2018-11-05

### Added

- Support for Serial interrupt enable and disable.

### Changed

- Made the `rt` feature of stm32f4 optionnal.

### Fixed

- Avoid overwritting the cache bits in `flash.acr`.

## [v0.2.3] - 2018-11-04

### Added

- Support for stm32f412.

- Gpio InputPin implementation for output pins to allow reading current
  value of open drain output pins.

- Timer trait implementation.

### Changed

- No default features selected for the stm32f4 crate. User must specify its
  specific device.

## [v0.2.2] - 2018-10-27

### Added

- Gpio `set_speed`.

## [v0.2.1] - 2018-10-13

### Fixed

- Removed unnecessary feature gates.

## [v0.2.0] - 2018-10-11

### Added

- Support for stm32f401.

- [breaking-change]. Support for setting serial port word length, parity and
  stop bits.

### Changed

- Support longuer Delay without asserting.

## v0.1.0 - 2018-10-02

### Added

- Support for stm32f407 and stm32f429.

[Unreleased]: https://github.com/stm32-rs/stm32f4xx-hal/compare/v0.9.0...HEAD
[v0.9.0]: https://github.com/stm32-rs/stm32f4xx-hal/compare/v0.8.3...v0.9.0
[v0.8.3]: https://github.com/stm32-rs/stm32f4xx-hal/compare/v0.8.2...v0.8.3
[v0.8.2]: https://github.com/stm32-rs/stm32f4xx-hal/compare/v0.8.1...v0.8.2
[v0.8.1]: https://github.com/stm32-rs/stm32f4xx-hal/compare/v0.8.0...v0.8.1
[v0.8.0]: https://github.com/stm32-rs/stm32f4xx-hal/compare/v0.7.0...v0.8.0
[v0.7.0]: https://github.com/stm32-rs/stm32f4xx-hal/compare/v0.6.0...v0.7.0
[v0.6.0]: https://github.com/stm32-rs/stm32f4xx-hal/compare/v0.5.0...v0.6.0
[v0.5.0]: https://github.com/stm32-rs/stm32f4xx-hal/compare/v0.4.0...v0.5.0
[v0.4.0]: https://github.com/stm32-rs/stm32f4xx-hal/compare/v0.3.0...v0.4.0
[v0.3.0]: https://github.com/stm32-rs/stm32f4xx-hal/compare/v0.2.8...v0.3.0
[v0.2.8]: https://github.com/stm32-rs/stm32f4xx-hal/compare/v0.2.7...v0.2.8
[v0.2.7]: https://github.com/stm32-rs/stm32f4xx-hal/compare/v0.2.6...v0.2.7
[v0.2.6]: https://github.com/stm32-rs/stm32f4xx-hal/compare/v0.2.5...v0.2.6
[v0.2.5]: https://github.com/stm32-rs/stm32f4xx-hal/compare/v0.2.4...v0.2.5
[v0.2.4]: https://github.com/stm32-rs/stm32f4xx-hal/compare/v0.2.3...v0.2.4
[v0.2.3]: https://github.com/stm32-rs/stm32f4xx-hal/compare/v0.2.2...v0.2.3
[v0.2.2]: https://github.com/stm32-rs/stm32f4xx-hal/compare/v0.2.1...v0.2.2
[v0.2.1]: https://github.com/stm32-rs/stm32f4xx-hal/compare/v0.2.0...v0.2.1
[v0.2.0]: https://github.com/stm32-rs/stm32f4xx-hal/compare/v0.1.0...v0.2.0<|MERGE_RESOLUTION|>--- conflicted
+++ resolved
@@ -13,16 +13,11 @@
 - Added internal pullup configuaration for the AlternateOD pin type
 - Added USART support for sending and receiving 9-bit words [#299]
 - Added support for I2S communication using SPI peripherals, and two examples [#265]
-<<<<<<< HEAD
 - Added support for some LCD controllers using the Flexible Static Memory
   Controller / Flexible Memory Controller [#297]
 
 [#265]: https://github.com/stm32-rs/stm32f4xx-hal/pull/265
 [#297]: https://github.com/stm32-rs/stm32f4xx-hal/pull/297
-=======
-
-[#265]: https://github.com/stm32-rs/stm32f4xx-hal/pull/265
->>>>>>> fc9c650c
 
 ### Changed
 
